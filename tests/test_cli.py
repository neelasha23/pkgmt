from unittest.mock import Mock
from pathlib import Path

from click.testing import CliRunner
import pytest

from pkgmt import cli


def test_check_links(tmp_empty):
    Path("pyproject.toml").write_text(
        """
[tool.pkgmt.check_links]
extensions = ["md"]
"""
    )

    Path("file.md").write_text("https://ploomber.io/broken")

    runner = CliRunner()
    result = runner.invoke(cli.cli, ["check-links"])
    assert result.exit_code == 1
    assert "*** file.md ***\n(404) https://ploomber.io/broken\n" in result.output


@pytest.mark.parametrize(
    "args, yes, push, tag, target",
    [
        [["version"], False, True, True, None],
        [["version", "--yes"], True, True, True, None],
        [["version", "--yes", "--push"], True, True, True, None],
        [["version", "--push"], False, True, True, None],
        [["version", "--no-push"], False, False, True, None],
        [["version", "--no-push", "--tag"], False, False, True, None],
        [["version", "--push", "--no-tag"], False, True, False, None],
        [["version", "--target", "stable"], False, True, True, "stable"],
    ],
)
def test_version(tmp_package_name, monkeypatch, args, yes, push, tag, target):
    mock = Mock()

    monkeypatch.setattr(cli.versioneer, "version", mock)

    runner = CliRunner()
    runner.invoke(cli.cli, args)

    mock.assert_called_once_with(
        project_root=".", tag=tag, yes=yes, push=push, target=target
    )


def test_lint_pyproj(tmp_empty):
    Path("file.py").write_text(
        """
def stuff():
    pass



"""
    )

    runner = CliRunner()
    result = runner.invoke(cli.cli, ["lint"])
    assert result.exit_code == 1
<<<<<<< HEAD
    assert (
        "Could not find project root"
        "Please add a pyproject.toml file in the root folder"
    ) in result.output
=======
    assert "Could not find project root" in result.output


def test_lint_error(tmp_empty):
    Path("pyproject.toml").touch()
    Path("tmp_folder1").mkdir()
    Path("tmp_folder2").mkdir()
    Path("tmp_folder1", "file.py").write_text(
        """
def stuff():
    pass



"""
    )
    Path("tmp_folder2", "file.py").write_text("a = 1\n")

    runner = CliRunner()
    result_1 = runner.invoke(cli.cli, ["lint", "tmp_folder1"])
    result_2 = runner.invoke(cli.cli, ["lint", "tmp_folder2"])
    result_3 = runner.invoke(cli.cli, ["lint"])

    assert result_1.exit_code == 1
    assert result_2.exit_code == 0
    assert result_3.exit_code == 1

    assert "The following command failed: black --check" in result_1.output
    assert "The following command failed: flake8" in result_1.output
    assert "The following command failed: black --check" in result_3.output
    assert "The following command failed: flake8" in result_3.output
>>>>>>> c47b34fe
<|MERGE_RESOLUTION|>--- conflicted
+++ resolved
@@ -63,13 +63,10 @@
     runner = CliRunner()
     result = runner.invoke(cli.cli, ["lint"])
     assert result.exit_code == 1
-<<<<<<< HEAD
     assert (
         "Could not find project root"
         "Please add a pyproject.toml file in the root folder"
     ) in result.output
-=======
-    assert "Could not find project root" in result.output
 
 
 def test_lint_error(tmp_empty):
@@ -99,5 +96,4 @@
     assert "The following command failed: black --check" in result_1.output
     assert "The following command failed: flake8" in result_1.output
     assert "The following command failed: black --check" in result_3.output
-    assert "The following command failed: flake8" in result_3.output
->>>>>>> c47b34fe
+    assert "The following command failed: flake8" in result_3.output